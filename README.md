--- conflicted
+++ resolved
@@ -1,10 +1,6 @@
-<<<<<<< HEAD
 [![codecov](https://codecov.io/gh/samuelgozi/firebase-storage-lite/branch/master/graph/badge.svg)](https://codecov.io/gh/samuelgozi/firebase-storage-lite)
 
-# Firebase storage lite(WIP)
-=======
 # Firebase storage lite
->>>>>>> fedc2f99
 
 The Official Firebase SDKs for Javascript are too big and can make it very hard for developers to achieve standard loading times, and if you are like me and strive to provide the best performance for you users, its impossible to provide good loading times for smartphones over 3G networks due to its big size and over complicated code.
 
